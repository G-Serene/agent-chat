"use client"

import { useState, useMemo, useEffect, useCallback, startTransition } from "react"
import { useChat } from "@ai-sdk/react"
import type { Message } from "@ai-sdk/react"
import { ChatInterface } from "@/components/chat-interface"
import { Sidebar } from "@/components/sidebar"
import { ArtifactWindow } from "@/components/artifact-window"
import { UserMenu } from "@/components/auth/user-menu"
import { Logo } from "@/components/logo"
import { Button } from "@/components/ui/button"
import { PanelLeftOpen, PanelLeftClose, LayoutGrid } from "lucide-react"
import { toast } from "sonner"
import { detectArtifacts, type ArtifactContent } from "@/lib/artifact-detector"
import { PerformanceMonitor } from "@/components/performance-monitor"
import { ChatStorage, type ChatSessionSummary } from "@/lib/chat-storage"
<<<<<<< HEAD
import { useMCP } from "@/components/mcp/mcp-provider"
=======
import { cn } from "@/lib/utils"
import { useThrottledResize } from "@/hooks/use-resize-optimization"
>>>>>>> 2261fe2c

export default function ChatPage() {  const [sidebarOpen, setSidebarOpen] = useState(true)
  const [sidebarWidth, setSidebarWidth] = useState(320)
  const [isResizingSidebar, setIsResizingSidebar] = useState(false)
  const [isResizingArtifact, setIsResizingArtifact] = useState(false)
  const [artifactsOpen, setArtifactsOpen] = useState(false)
  const [artifactWindowWidth, setArtifactWindowWidth] = useState(400)
  const [selectedArtifactId, setSelectedArtifactId] = useState<string | undefined>(undefined)
  const [chatSessions, setChatSessions] = useState<ChatSessionSummary[]>([])
  const [currentSessionId, setCurrentSessionId] = useState<string>("")
  const [chatComponentKey, setChatComponentKey] = useState(0)

<<<<<<< HEAD
  // MCP integration
  const mcp = useMCP()



=======
>>>>>>> 2261fe2c
  const { messages, input, handleInputChange, handleSubmit, isLoading, error, setMessages } = useChat({
    api: "/api/chat",
    id: currentSessionId,
    key: chatComponentKey.toString(),
    body: {
      session_id: currentSessionId,
      mcp_enabled: mcp.isConnected,
      selected_tools: mcp.selectedTools,
      selected_resources: mcp.selectedResources
    },
    initialMessages: [],
    // More aggressive throttling for better performance
    experimental_throttle: 100, // Increased from 50ms to 100ms for better UI responsiveness
    onError: (err) => {
      console.error("❌ Chat error:", err)
      toast.error("An error occurred", { description: err.message })
    },
    onFinish: (message) => {
      console.log("✅ Message finished streaming:", message.content?.substring(0, 100) + "...")
      if (message.content) {
        const artifacts = detectArtifacts(message.content, message.id)
        if (artifacts.length > 0) {
          setArtifactsOpen(true)
          setSelectedArtifactId(artifacts[0].id)
          toast.success(`${artifacts.length} artifact${artifacts.length > 1 ? "s" : ""} generated`, {
            description: "Check the artifacts panel for details.",
            icon: <LayoutGrid className="w-4 h-4 text-blue-500" />,
          })
        }
      }
    },
    keepLastMessageOnError: true,
  })

  // Initialize session on mount
  useEffect(() => {
    const savedSessionId = ChatStorage.getCurrentSessionId()
    const sessions = ChatStorage.getSessionSummaries()
    const savedSidebarWidth = localStorage.getItem("agent-chat-sidebar-width")

    setChatSessions(sessions)

    if (savedSidebarWidth) {
      setSidebarWidth(Number.parseInt(savedSidebarWidth, 10))
    }

    if (savedSessionId && sessions.find((s) => s.id === savedSessionId)) {
      setCurrentSessionId(savedSessionId)
    } else {
      const newSessionId = ChatStorage.createNewSession()
      setCurrentSessionId(newSessionId)
      ChatStorage.setCurrentSessionId(newSessionId)
    }
    setChatComponentKey((prev) => prev + 1)
  }, [])

  // Load messages from storage when session ID changes
  useEffect(() => {
    if (currentSessionId) {
      const session = ChatStorage.getSession(currentSessionId)
      if (session && session.messages.length > 0) {
        console.log("📂 Loading existing session:", currentSessionId, "with", session.messages.length, "messages")
        setMessages(session.messages)
      } else {
        console.log("🆕 Initializing new or empty session:", currentSessionId)
        setMessages([])
      }
      ChatStorage.setCurrentSessionId(currentSessionId)
    }
  }, [currentSessionId, chatComponentKey, setMessages])

  // Save messages to storage
  useEffect(() => {
    if (currentSessionId && messages && messages.length > 0) {
      ChatStorage.saveSession(currentSessionId, messages)
      setChatSessions(ChatStorage.getSessionSummaries())
    }
  }, [messages, currentSessionId])

  // Calculate default artifact window width
  useEffect(() => {
    const updateDefaultWidth = () => {
      const windowWidth = window.innerWidth
      const defaultArtifactWidth = Math.max(300, Math.min(800, windowWidth * 0.4))
      setArtifactWindowWidth(defaultArtifactWidth)
    }
    updateDefaultWidth()
    window.addEventListener("resize", updateDefaultWidth)
    return () => window.removeEventListener("resize", updateDefaultWidth)
  }, [])

  const allArtifacts = useMemo(() => {
    const artifacts: ArtifactContent[] = []
    messages.forEach((message) => {
      if (message.role === "assistant" && message.content) {
        const isLastMessage = message === messages[messages.length - 1]
        const isCurrentlyStreaming = isLastMessage && isLoading
        if (!isCurrentlyStreaming) {
          const messageArtifacts = detectArtifacts(message.content, message.id)
          artifacts.push(...messageArtifacts)
        }
      }
    })
    return artifacts  }, [messages, isLoading])

  const handleArtifactToggle = (artifactId?: string) => {
    if (artifactId) {
      setSelectedArtifactId(artifactId)
      setArtifactsOpen(true)
    } else {
      setArtifactsOpen(!artifactsOpen)
    }
  }

  const resetChatStateAndSwitchSession = useCallback((newSessionId: string) => {
    setArtifactsOpen(false)
    setSelectedArtifactId(undefined)
    setCurrentSessionId(newSessionId)
    setChatComponentKey((prev) => prev + 1)
    ChatStorage.setCurrentSessionId(newSessionId)
  }, [])

  const handleNewChat = useCallback(() => {
    console.log("🆕 Creating new chat session")
    const newSessionId = ChatStorage.createNewSession()
    resetChatStateAndSwitchSession(newSessionId)
    toast.info("New chat started.")
  }, [resetChatStateAndSwitchSession])

  const handleSessionSelect = useCallback(
    (sessionId: string) => {
      if (sessionId !== currentSessionId) {
        console.log("🔄 Switching to session:", sessionId)
        resetChatStateAndSwitchSession(sessionId)
      }
    },
    [currentSessionId, resetChatStateAndSwitchSession],
  )

  const handleSessionDelete = useCallback(
    (sessionId: string) => {
      ChatStorage.deleteSession(sessionId)
      const updatedSessions = ChatStorage.getSessionSummaries()
      setChatSessions(updatedSessions)

      if (sessionId === currentSessionId) {
        const newSessionId = updatedSessions.length > 0 ? updatedSessions[0].id : ChatStorage.createNewSession()
        resetChatStateAndSwitchSession(newSessionId)
      }
      toast.success("Chat session deleted.")
    },
    [currentSessionId, resetChatStateAndSwitchSession],
  )

  const handleClearHistory = useCallback(() => {
    console.log("🧹 Clearing all chat history")
    localStorage.removeItem("agent-chat-sessions")
    localStorage.removeItem("agent-chat-current-session")
    setChatSessions([])

    const newSessionId = ChatStorage.createNewSession()
    resetChatStateAndSwitchSession(newSessionId)

    toast.success("Chat history cleared successfully")
  }, [resetChatStateAndSwitchSession])
  const handleSidebarResize = useCallback((newWidth: number) => {
    setSidebarWidth(newWidth)
    localStorage.setItem("agent-chat-sidebar-width", newWidth.toString())
  }, [])

  // Optimized throttled resize for sidebar
  const throttledSidebarResize = useThrottledResize(handleSidebarResize, 3)

  return (
    <>
      <div className="flex h-screen bg-gradient-to-br from-blue-50 via-background to-indigo-50 dark:from-slate-900 dark:via-background dark:to-slate-950 relative overflow-hidden">        {sidebarOpen && (
          <div
            className={cn(
              "overflow-hidden border-r bg-background/80 backdrop-blur-md shadow-sm z-40 flex-shrink-0 relative",
              !isResizingSidebar && "transition-all duration-300 ease-in-out"
            )}
            style={{ 
              width: `${sidebarWidth}px`,
              transform: 'translateZ(0)', // Hardware acceleration
              willChange: isResizingSidebar ? 'width' : 'auto'
            }}
          >
            <Sidebar
              onNewChat={handleNewChat}
              chatSessions={chatSessions}
              currentSessionId={currentSessionId}
              onSessionSelect={handleSessionSelect}
              onSessionDelete={handleSessionDelete}
              onClearHistory={handleClearHistory}
            />            {/* Resize Handle */}
            <div
              className={cn(
                "absolute top-0 right-0 w-1 h-full cursor-col-resize transition-colors duration-200 group",
                isResizingSidebar ? "bg-blue-500/30" : "bg-border hover:bg-accent"
              )}
              onMouseDown={(e) => {
                e.preventDefault()
                setIsResizingSidebar(true)
                const startX = e.clientX
                const startWidth = sidebarWidth

                const handleMouseMove = (e: MouseEvent) => {
                  const newWidth = Math.max(280, Math.min(500, startWidth + (e.clientX - startX)))
                  throttledSidebarResize(newWidth)
                }

                const handleMouseUp = () => {
                  document.removeEventListener("mousemove", handleMouseMove)
                  document.removeEventListener("mouseup", handleMouseUp)
                  document.body.style.cursor = "default"
                  document.body.style.userSelect = "auto"
                  setIsResizingSidebar(false)
                }

                document.addEventListener("mousemove", handleMouseMove)
                document.addEventListener("mouseup", handleMouseUp)
                document.body.style.cursor = "col-resize"
                document.body.style.userSelect = "none"
              }}
            >
              <div className={cn(
                "absolute inset-y-0 -right-1 w-3 transition-all duration-200",
                isResizingSidebar ? "bg-blue-500/20" : "group-hover:bg-accent/20"
              )} />
            </div>
          </div>
        )}        <div
          className={cn(
            "flex flex-col min-w-0 flex-1 overflow-hidden",
            (!isResizingSidebar && !isResizingArtifact) && "transition-all duration-300 ease-in-out"
          )}
          style={{ 
            transform: 'translateZ(0)', // Hardware acceleration
            willChange: (isResizingSidebar || isResizingArtifact) ? 'width' : 'auto'
          }}
        >
          <header className="flex items-center justify-between p-3 border-b bg-background/90 backdrop-blur-md shadow-sm z-30 border-blue-100 dark:border-blue-900/50">
            <div className="flex items-center gap-3 min-w-0 flex-1">
              <Button
                variant="ghost"
                size="icon"
                onClick={() => setSidebarOpen(!sidebarOpen)}
                className="text-muted-foreground hover:text-primary hover:bg-blue-50 dark:hover:bg-blue-900/20 flex-shrink-0"
              >
                {sidebarOpen ? <PanelLeftClose className="h-5 w-5" /> : <PanelLeftOpen className="h-5 w-5" />}
              </Button>
              <Logo 
                src="/data-flow-logo.svg"
                srcDark="/data-flow-logo-dark.svg"
                alt="DataFlow Logo"
                width={200}
                height={40}
                fallbackText="Agent Chat"
                className="min-w-0 flex-1"
              />
            </div>
            <div className="flex items-center gap-3 flex-shrink-0">
              {/* User Menu */}
              <UserMenu currentSessionId={currentSessionId} />
              
              {/* Artifacts Toggle */}
              {allArtifacts.length > 0 && (
                <Button
                  variant={artifactsOpen ? "secondary" : "ghost"}
                  size="sm"
                  onClick={() => handleArtifactToggle()}
                  className="relative text-muted-foreground hover:text-primary hover:bg-blue-50 dark:hover:bg-blue-900/20"
                >
                  <LayoutGrid className="h-4 w-4 text-accent mr-2" />
                  Artifacts ({allArtifacts.length})
                  {!artifactsOpen && (
                    <span className="absolute -top-1 -right-1 block h-2 w-2 rounded-full bg-accent ring-2 ring-background" />
                  )}
                </Button>
              )}
            </div>
          </header>

          <div className="flex-1 overflow-hidden">
            {currentSessionId && (
              <ChatInterface
                key={chatComponentKey}
                messages={messages}
                input={input}
                handleInputChange={handleInputChange}
                handleSubmit={handleSubmit}
                isLoading={isLoading}
                error={error}
                onArtifactToggle={handleArtifactToggle}
                isArtifactsPanelOpen={artifactsOpen}
              />
            )}
          </div>        </div>

        {artifactsOpen && (
          <ArtifactWindow
            artifacts={allArtifacts}
            isOpen={artifactsOpen}
            onClose={() => setArtifactsOpen(false)}
            onResize={(width) => {
              setArtifactWindowWidth(width)
            }}
            onResizeStart={() => setIsResizingArtifact(true)}
            onResizeEnd={() => setIsResizingArtifact(false)}
            initialWidth={artifactWindowWidth}
            selectedArtifactId={selectedArtifactId}
          />
        )}
      </div>
    </>
  )
}<|MERGE_RESOLUTION|>--- conflicted
+++ resolved
@@ -14,12 +14,9 @@
 import { detectArtifacts, type ArtifactContent } from "@/lib/artifact-detector"
 import { PerformanceMonitor } from "@/components/performance-monitor"
 import { ChatStorage, type ChatSessionSummary } from "@/lib/chat-storage"
-<<<<<<< HEAD
-import { useMCP } from "@/components/mcp/mcp-provider"
-=======
 import { cn } from "@/lib/utils"
 import { useThrottledResize } from "@/hooks/use-resize-optimization"
->>>>>>> 2261fe2c
+import { useMCP } from "@/components/mcp/mcp-provider"
 
 export default function ChatPage() {  const [sidebarOpen, setSidebarOpen] = useState(true)
   const [sidebarWidth, setSidebarWidth] = useState(320)
@@ -32,14 +29,8 @@
   const [currentSessionId, setCurrentSessionId] = useState<string>("")
   const [chatComponentKey, setChatComponentKey] = useState(0)
 
-<<<<<<< HEAD
-  // MCP integration
-  const mcp = useMCP()
-
-
-
-=======
->>>>>>> 2261fe2c
+
+
   const { messages, input, handleInputChange, handleSubmit, isLoading, error, setMessages } = useChat({
     api: "/api/chat",
     id: currentSessionId,
